--- conflicted
+++ resolved
@@ -394,11 +394,7 @@
 volume =
 
 # Which audio output type to use.
-<<<<<<< HEAD
 # 0 (default): Auto-select, 1: No audio output, 2: Cubeb (if available), 3: OpenAL (if available), 4: SDL2 (NOT available in Android), 5: Oboe (if available)
-=======
-# 0 (default): Auto-select, 1: No audio output, 2: Cubeb (if available), 3: OpenAL (if available), 4: SDL2 (if available), 5: Oboe (if avaliable)
->>>>>>> 1b225139
 output_type =
 
 # Which audio output device to use.
