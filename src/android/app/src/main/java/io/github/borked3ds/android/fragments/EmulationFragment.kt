--- conflicted
+++ resolved
@@ -511,11 +511,10 @@
                     requireContext().theme
                 )
             }
-<<<<<<< HEAD
+
             val position = IntSetting.PERF_OVERLAY_POSITION.int
             updatePerfStatsPosition(position)
-=======
->>>>>>> e9f5e158
+
             return
         }
 
