// Copyright 2023 Citra Emulator Project
// Licensed under GPLv2 or any later version
// Refer to the license.txt file included.

package org.citra.citra_emu.features.settings.ui

import android.content.Context
import android.content.Intent
import android.net.Uri
import android.os.Bundle
import android.view.View
import android.view.ViewGroup.MarginLayoutParams
import android.widget.Toast
import androidx.activity.OnBackPressedCallback
import androidx.activity.result.ActivityResultLauncher
import androidx.activity.viewModels
import androidx.appcompat.app.AppCompatActivity
import androidx.core.view.ViewCompat
import androidx.core.view.WindowCompat
import androidx.core.view.WindowInsetsCompat
import androidx.core.view.updatePadding
import androidx.preference.PreferenceManager
import com.google.android.material.color.MaterialColors
import org.citra.citra_emu.CitraApplication
import org.citra.citra_emu.NativeLibrary
import org.citra.citra_emu.R
import org.citra.citra_emu.databinding.ActivitySettingsBinding
import java.io.IOException
import org.citra.citra_emu.features.settings.model.BooleanSetting
import org.citra.citra_emu.features.settings.model.FloatSetting
import org.citra.citra_emu.features.settings.model.IntSetting
import org.citra.citra_emu.features.settings.model.ScaledFloatSetting
import org.citra.citra_emu.features.settings.model.Settings
import org.citra.citra_emu.features.settings.model.SettingsViewModel
import org.citra.citra_emu.features.settings.model.StringSetting
import org.citra.citra_emu.features.settings.utils.SettingsFile
import org.citra.citra_emu.utils.SystemSaveGame
import org.citra.citra_emu.utils.DirectoryInitialization
import org.citra.citra_emu.utils.InsetsHelper
import org.citra.citra_emu.utils.ThemeUtil

class SettingsActivity : AppCompatActivity(), SettingsActivityView {
    private val presenter = SettingsActivityPresenter(this)

    private lateinit var binding: ActivitySettingsBinding

    private val settingsViewModel: SettingsViewModel by viewModels()

    override val settings: Settings get() = settingsViewModel.settings

    override fun onCreate(savedInstanceState: Bundle?) {
        ThemeUtil.setTheme(this)

        super.onCreate(savedInstanceState)

        binding = ActivitySettingsBinding.inflate(layoutInflater)
        setContentView(binding.root)

        WindowCompat.setDecorFitsSystemWindows(window, false)

        val launcher = intent
        val gameID = launcher.getStringExtra(ARG_GAME_ID)
        val menuTag = launcher.getStringExtra(ARG_MENU_TAG)
        presenter.onCreate(savedInstanceState, menuTag!!, gameID!!)

        // Show "Back" button in the action bar for navigation
        setSupportActionBar(binding.toolbarSettings)
        supportActionBar!!.setDisplayHomeAsUpEnabled(true)

        if (InsetsHelper.getSystemGestureType(applicationContext) !=
            InsetsHelper.GESTURE_NAVIGATION
        ) {
            binding.navigationBarShade.setBackgroundColor(
                ThemeUtil.getColorWithOpacity(
                    MaterialColors.getColor(
                        binding.navigationBarShade,
                        com.google.android.material.R.attr.colorSurface
                    ),
                    ThemeUtil.SYSTEM_BAR_ALPHA
                )
            )
        }

        onBackPressedDispatcher.addCallback(
            this,
            object : OnBackPressedCallback(true) {
                override fun handleOnBackPressed() = navigateBack()
            }
        )

        setInsets()
    }

    override fun onSupportNavigateUp(): Boolean {
        navigateBack()
        return true
    }

    private fun navigateBack() {
        if (supportFragmentManager.backStackEntryCount > 0) {
            supportFragmentManager.popBackStack()
        } else {
            finish()
        }
    }

    override fun onSaveInstanceState(outState: Bundle) {
        // Critical: If super method is not called, rotations will be busted.
        super.onSaveInstanceState(outState)
        presenter.saveState(outState)
    }

    override fun onStart() {
        super.onStart()
        presenter.onStart()
    }

    /**
     * If this is called, the user has left the settings screen (potentially through the
     * home button) and will expect their changes to be persisted. So we kick off an
     * IntentService which will do so on a background thread.
     */
    override fun onStop() {
        super.onStop()
        presenter.onStop(isFinishing)
    }

    override fun showSettingsFragment(menuTag: String, addToStack: Boolean, gameId: String) {
        if (!addToStack && settingsFragment != null) {
            return
        }

        val transaction = supportFragmentManager.beginTransaction()
        if (addToStack) {
            if (areSystemAnimationsEnabled()) {
                transaction.setCustomAnimations(
                    R.anim.anim_settings_fragment_in,
                    R.anim.anim_settings_fragment_out,
                    0,
                    R.anim.anim_pop_settings_fragment_out
                )
            }
            transaction.addToBackStack(null)
        }
        transaction.replace(
            R.id.frame_content,
            SettingsFragment.newInstance(menuTag, gameId),
            FRAGMENT_TAG
        )
        transaction.commit()
    }

    private fun areSystemAnimationsEnabled(): Boolean {
        val duration = android.provider.Settings.Global.getFloat(
            contentResolver,
            android.provider.Settings.Global.ANIMATOR_DURATION_SCALE,
            1f
        )
        val transition = android.provider.Settings.Global.getFloat(
            contentResolver,
            android.provider.Settings.Global.TRANSITION_ANIMATION_SCALE,
            1f
        )
        return duration != 0f && transition != 0f
    }

    override fun onSettingsFileLoaded() {
        val fragment: SettingsFragmentView? = settingsFragment
        fragment?.loadSettingsList()
    }

    override fun onSettingsFileNotFound() {
        val fragment: SettingsFragmentView? = settingsFragment
        fragment?.loadSettingsList()
    }

    override fun showToastMessage(message: String, isLong: Boolean) {
        Toast.makeText(
            this,
            message,
            if (isLong) Toast.LENGTH_LONG else Toast.LENGTH_SHORT
        ).show()
    }

    override fun onSettingChanged() {
        presenter.onSettingChanged()
    }

    fun onSettingsReset() {
        // Prevents saving to a non-existent settings file
        presenter.onSettingsReset()

        val controllerKeys = Settings.buttonKeys + Settings.circlePadKeys + Settings.cStickKeys +
<<<<<<< HEAD
                Settings.dPadAxisKeys + Settings.dPadButtonKeys + Settings.triggerKeys
=======
                Settings.dPadButtonKeys + Settings.dPadAxisKeys + Settings.triggerKeys
>>>>>>> 7d00f47c
        val editor =
            PreferenceManager.getDefaultSharedPreferences(CitraApplication.appContext).edit()
        controllerKeys.forEach { editor.remove(it) }
        editor.apply()

        // Reset the static memory representation of each setting
        BooleanSetting.clear()
        FloatSetting.clear()
        ScaledFloatSetting.clear()
        IntSetting.clear()
        StringSetting.clear()

        // Delete settings file because the user may have changed values that do not exist in the UI
        val settingsFile = SettingsFile.getSettingsFile(SettingsFile.FILE_NAME_CONFIG)
        if (!settingsFile.delete()) {
            throw IOException("Failed to delete $settingsFile")
        }

        // Set the root of the document tree before we create a new config file or the native code
        // will fail when creating the file.
        if (DirectoryInitialization.setCitraUserDirectory()) {
            CitraApplication.documentsTree.setRoot(Uri.parse(DirectoryInitialization.userPath))
            NativeLibrary.createConfigFile()
        } else {
            throw IllegalStateException("Citra directory unavailable when accessing config file!")
        }

        // Set default values for system config file
        SystemSaveGame.apply {
            setUsername("CITRA")
            setBirthday(3, 25)
            setSystemLanguage(1)
            setSoundOutputMode(1)
            setCountryCode(49)
            setPlayCoins(42)
        }

        showToastMessage(getString(R.string.settings_reset), true)
        finish()
    }

    fun setToolbarTitle(title: String) {
        binding.toolbarSettingsLayout.title = title
    }

    private val settingsFragment: SettingsFragment?
        get() = supportFragmentManager.findFragmentByTag(FRAGMENT_TAG) as SettingsFragment?

    private fun setInsets() {
        ViewCompat.setOnApplyWindowInsetsListener(
            binding.frameContent
        ) { view: View, windowInsets: WindowInsetsCompat ->
            val barInsets = windowInsets.getInsets(WindowInsetsCompat.Type.systemBars())
            val cutoutInsets = windowInsets.getInsets(WindowInsetsCompat.Type.displayCutout())
            view.updatePadding(
                left = barInsets.left + cutoutInsets.left,
                right = barInsets.right + cutoutInsets.right
            )

            val mlpAppBar = binding.appbarSettings.layoutParams as MarginLayoutParams
            mlpAppBar.leftMargin = barInsets.left + cutoutInsets.left
            mlpAppBar.rightMargin = barInsets.right + cutoutInsets.right
            binding.appbarSettings.layoutParams = mlpAppBar

            val mlpShade = binding.navigationBarShade.layoutParams as MarginLayoutParams
            mlpShade.height = barInsets.bottom
            binding.navigationBarShade.layoutParams = mlpShade

            windowInsets
        }
    }

    companion object {
        private const val ARG_MENU_TAG = "menu_tag"
        private const val ARG_GAME_ID = "game_id"
        private const val FRAGMENT_TAG = "settings"

        @JvmStatic
        fun launch(context: Context, menuTag: String?, gameId: String?) {
            val settings = Intent(context, SettingsActivity::class.java)
            settings.putExtra(ARG_MENU_TAG, menuTag)
            settings.putExtra(ARG_GAME_ID, gameId)
            context.startActivity(settings)
        }

        fun launch(
            context: Context,
            launcher: ActivityResultLauncher<Intent>,
            menuTag: String?,
            gameId: String?
        ) {
            val settings = Intent(context, SettingsActivity::class.java)
            settings.putExtra(ARG_MENU_TAG, menuTag)
            settings.putExtra(ARG_GAME_ID, gameId)
            launcher.launch(settings)
        }
    }
}<|MERGE_RESOLUTION|>--- conflicted
+++ resolved
@@ -191,11 +191,7 @@
         presenter.onSettingsReset()
 
         val controllerKeys = Settings.buttonKeys + Settings.circlePadKeys + Settings.cStickKeys +
-<<<<<<< HEAD
-                Settings.dPadAxisKeys + Settings.dPadButtonKeys + Settings.triggerKeys
-=======
                 Settings.dPadButtonKeys + Settings.dPadAxisKeys + Settings.triggerKeys
->>>>>>> 7d00f47c
         val editor =
             PreferenceManager.getDefaultSharedPreferences(CitraApplication.appContext).edit()
         controllerKeys.forEach { editor.remove(it) }
