--- conflicted
+++ resolved
@@ -8,15 +8,6 @@
 layout(location = 0) in vec2 frag_tex_coord;
 layout(location = 0) out vec4 color;
 
-<<<<<<< HEAD
-// Anaglyph Red-Cyan shader based on Dubois algorithm
-// Constants taken from the paper:
-// "Conversion of a Stereo Pair to Anaglyph with
-// the Least-Squares Projection Method"
-// Eric Dubois, March 2009
-const mat3 l = mat3(0.437, 0.449, 0.164, -0.062, -0.062, -0.024, -0.048, -0.050, -0.017);
-const mat3 r = mat3(-0.011, -0.032, -0.007, 0.377, 0.761, 0.009, -0.026, -0.093, 1.234);
-=======
 // Rendepth: Red/Cyan Anaglyph Filter Optimized for Stereoscopic 3D on LCD Monitors by Andres Hernandez.
 // Based on the paper "Producing Anaglyphs from Synthetic Images" by William Sanders, David F. McAllister.
 // Using concepts from "Methods for computing color anaglyphs" by David F. McAllister, Ya Zhou, Sophia Sullivan.
@@ -33,7 +24,6 @@
     vec3(-0.0721527, -0.112961, 1.2264));
 
 const vec3 g = vec3(1.6, 0.8, 1.0);
->>>>>>> 8ace0154
 
 layout(push_constant, std140) uniform DrawInfo {
     mat4 modelview_matrix;
@@ -70,11 +60,7 @@
 void main() {
     vec4 color_tex_l = GetScreen(screen_id_l);
     vec4 color_tex_r = GetScreen(screen_id_r);
-<<<<<<< HEAD
-    color = vec4(color_tex_l.rgb * l + color_tex_r.rgb * r, color_tex_l.a);
-=======
     vec3 color_anaglyph = clamp(color_tex_l.rgb * l, vec3(0.0), vec3(1.0)) + clamp(color_tex_r.rgb * r, vec3(0.0), vec3(1.0));
     vec3 color_corrected = correct_color(color_anaglyph);
     color = vec4(color_corrected, color_tex_l.a);
->>>>>>> 8ace0154
 }