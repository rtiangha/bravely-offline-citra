--- conflicted
+++ resolved
@@ -80,14 +80,8 @@
     }
 
     // If we reach here, we couldn't find any suitable memory type
-<<<<<<< HEAD
-    LOG_CRITICAL(Render_Vulkan, "Failed to find a suitable memory type for buffer type {}",
-                 BufferTypeName(type));
-    return 0; // Return 0 as a fallback, though this will likely cause issues
-=======
     UNREACHABLE_MSG("Failed to find a suitable memory type for buffer type {}",
                     BufferTypeName(type));
->>>>>>> 2f0b2f98
 }
 
 constexpr u64 WATCHES_INITIAL_RESERVE = 0x4000;
