// Copyright 2023 Citra Emulator Project
// Licensed under GPLv2 or any later version
// Refer to the license.txt file included.

#include <boost/container/static_vector.hpp>

#include "common/common_paths.h"
#include "common/file_util.h"
#include "common/logging/log.h"
#include "common/microprofile.h"
#include "common/scope_exit.h"
#include "common/settings.h"
#include "video_core/renderer_vulkan/pica_to_vk.h"
#include "video_core/renderer_vulkan/vk_descriptor_update_queue.h"
#include "video_core/renderer_vulkan/vk_instance.h"
#include "video_core/renderer_vulkan/vk_pipeline_cache.h"
#include "video_core/renderer_vulkan/vk_render_manager.h"
#include "video_core/renderer_vulkan/vk_scheduler.h"
#include "video_core/renderer_vulkan/vk_shader_util.h"
#include "video_core/shader/generator/glsl_fs_shader_gen.h"
#include "video_core/shader/generator/glsl_shader_gen.h"
#include "video_core/shader/generator/spv_fs_shader_gen.h"

using namespace Pica::Shader::Generator;
using Pica::Shader::FSConfig;

MICROPROFILE_DEFINE(Vulkan_Bind, "Vulkan", "Pipeline Bind", MP_RGB(192, 32, 32));

namespace Vulkan {

u32 AttribBytes(Pica::PipelineRegs::VertexAttributeFormat format, u32 size) {
    switch (format) {
    case Pica::PipelineRegs::VertexAttributeFormat::FLOAT:
        return sizeof(float) * size;
    case Pica::PipelineRegs::VertexAttributeFormat::SHORT:
        return sizeof(u16) * size;
    case Pica::PipelineRegs::VertexAttributeFormat::BYTE:
    case Pica::PipelineRegs::VertexAttributeFormat::UBYTE:
        return sizeof(u8) * size;
    }
    return 0;
}

AttribLoadFlags MakeAttribLoadFlag(Pica::PipelineRegs::VertexAttributeFormat format) {
    switch (format) {
    case Pica::PipelineRegs::VertexAttributeFormat::BYTE:
    case Pica::PipelineRegs::VertexAttributeFormat::SHORT:
        return AttribLoadFlags::Sint;
    case Pica::PipelineRegs::VertexAttributeFormat::UBYTE:
        return AttribLoadFlags::Uint;
    default:
        return AttribLoadFlags::Float;
    }
}

constexpr std::array<vk::DescriptorSetLayoutBinding, 6> BUFFER_BINDINGS = {{
    {0, vk::DescriptorType::eUniformBufferDynamic, 1, vk::ShaderStageFlagBits::eVertex},
    {1, vk::DescriptorType::eUniformBufferDynamic, 1,
     vk::ShaderStageFlagBits::eVertex | vk::ShaderStageFlagBits::eGeometry},
    {2, vk::DescriptorType::eUniformBufferDynamic, 1, vk::ShaderStageFlagBits::eFragment},
    {3, vk::DescriptorType::eUniformTexelBuffer, 1, vk::ShaderStageFlagBits::eFragment},
    {4, vk::DescriptorType::eUniformTexelBuffer, 1, vk::ShaderStageFlagBits::eFragment},
    {5, vk::DescriptorType::eUniformTexelBuffer, 1, vk::ShaderStageFlagBits::eFragment},
}};

template <u32 NumTex0>
constexpr std::array<vk::DescriptorSetLayoutBinding, 3> TEXTURE_BINDINGS = {{
    {0, vk::DescriptorType::eCombinedImageSampler, NumTex0,
     vk::ShaderStageFlagBits::eFragment},                                                  // tex0
    {1, vk::DescriptorType::eCombinedImageSampler, 1, vk::ShaderStageFlagBits::eFragment}, // tex1
    {2, vk::DescriptorType::eCombinedImageSampler, 1, vk::ShaderStageFlagBits::eFragment}, // tex2
}};

constexpr std::array<vk::DescriptorSetLayoutBinding, 2> UTILITY_BINDINGS = {{
    {0, vk::DescriptorType::eStorageImage, 1, vk::ShaderStageFlagBits::eFragment}, // shadow_buffer
    {1, vk::DescriptorType::eCombinedImageSampler, 1,
     vk::ShaderStageFlagBits::eFragment}, // tex_normal
}};

PipelineCache::PipelineCache(const Instance& instance_, Scheduler& scheduler_,
<<<<<<< HEAD
                             RenderManager& render_manager_, DescriptorUpdateQueue& update_queue_)
    : instance{instance_}, scheduler{scheduler_}, render_manager{render_manager_},
      update_queue{update_queue_},
      num_worker_threads{std::max(std::thread::hardware_concurrency(), 2U) >> 1},
=======
                             RenderpassCache& renderpass_cache_, DescriptorPool& pool_)
    : instance{instance_}, scheduler{scheduler_}, renderpass_cache{renderpass_cache_}, pool{pool_},
      num_worker_threads{std::max(std::thread::hardware_concurrency() >> 1, 2U)},
>>>>>>> 8ace0154
      workers{num_worker_threads, "Pipeline workers"},
      descriptor_heaps{
          DescriptorHeap{instance, scheduler.GetMasterSemaphore(), BUFFER_BINDINGS, 32},
          DescriptorHeap{instance, scheduler.GetMasterSemaphore(), TEXTURE_BINDINGS<1>},
          DescriptorHeap{instance, scheduler.GetMasterSemaphore(), UTILITY_BINDINGS, 32}},
      trivial_vertex_shader{
          instance, vk::ShaderStageFlagBits::eVertex,
          GLSL::GenerateTrivialVertexShader(instance.IsShaderClipDistanceSupported(), true)} {
    scheduler.RegisterOnDispatch([this] { update_queue.Flush(); });
    profile = Pica::Shader::Profile{
        .has_separable_shaders = true,
        .has_clip_planes = instance.IsShaderClipDistanceSupported(),
        .has_geometry_shader = instance.UseGeometryShaders(),
        .has_custom_border_color = instance.IsCustomBorderColorSupported(),
        .has_fragment_shader_interlock = instance.IsFragmentShaderInterlockSupported(),
        .has_fragment_shader_barycentric = instance.IsFragmentShaderBarycentricSupported(),
        .has_blend_minmax_factor = false,
        .has_minus_one_to_one_range = false,
        .has_logic_op = !instance.NeedsLogicOpEmulation(),
        .is_vulkan = true,
    };
    BuildLayout();
}

void PipelineCache::BuildLayout() {
    std::array<vk::DescriptorSetLayout, NumRasterizerSets> descriptor_set_layouts;
    descriptor_set_layouts[0] = descriptor_heaps[0].Layout();
    descriptor_set_layouts[1] = descriptor_heaps[1].Layout();
    descriptor_set_layouts[2] = descriptor_heaps[2].Layout();

    const vk::PipelineLayoutCreateInfo layout_info = {
        .setLayoutCount = NumRasterizerSets,
        .pSetLayouts = descriptor_set_layouts.data(),
        .pushConstantRangeCount = 0,
        .pPushConstantRanges = nullptr,
    };
    pipeline_layout = instance.GetDevice().createPipelineLayoutUnique(layout_info);
}

PipelineCache::~PipelineCache() {
    SaveDiskCache();
}

void PipelineCache::LoadDiskCache() {
    if (!Settings::values.use_disk_shader_cache || !EnsureDirectories()) {
        return;
    }

    const auto cache_dir = GetPipelineCacheDir();
    const u32 vendor_id = instance.GetVendorID();
    const u32 device_id = instance.GetDeviceID();
    const auto cache_file_path = fmt::format("{}{:x}{:x}.bin", cache_dir, vendor_id, device_id);

    vk::PipelineCacheCreateInfo cache_info{};
    std::vector<u8> cache_data;

    SCOPE_EXIT({
        const vk::Device device = instance.GetDevice();
        pipeline_cache = device.createPipelineCacheUnique(cache_info);
    });

    FileUtil::IOFile cache_file{cache_file_path, "rb"};
    if (!cache_file.IsOpen()) {
        LOG_INFO(Render_Vulkan, "No pipeline cache found for device");
        return;
    }

    const u64 cache_file_size = cache_file.GetSize();
    cache_data.resize(cache_file_size);
    if (cache_file.ReadBytes(cache_data.data(), cache_file_size) != cache_file_size) {
        LOG_ERROR(Render_Vulkan, "Error during pipeline cache read");
        return;
    }

    if (!IsCacheValid(cache_data)) {
        LOG_WARNING(Render_Vulkan, "Pipeline cache provided invalid, removing");
        cache_file.Close();
        FileUtil::Delete(cache_file_path);
        return;
    }

    LOG_INFO(Render_Vulkan, "Loading pipeline cache with size {} KB", cache_file_size / 1024);
    cache_info.initialDataSize = cache_file_size;
    cache_info.pInitialData = cache_data.data();
}

void PipelineCache::SaveDiskCache() {
    if (!Settings::values.use_disk_shader_cache || !EnsureDirectories() || !pipeline_cache) {
        return;
    }

    const auto cache_dir = GetPipelineCacheDir();
    const u32 vendor_id = instance.GetVendorID();
    const u32 device_id = instance.GetDeviceID();
    const auto cache_file_path = fmt::format("{}{:x}{:x}.bin", cache_dir, vendor_id, device_id);

    FileUtil::IOFile cache_file{cache_file_path, "wb"};
    if (!cache_file.IsOpen()) {
        LOG_ERROR(Render_Vulkan, "Unable to open pipeline cache for writing");
        return;
    }

    const vk::Device device = instance.GetDevice();
    const auto cache_data = device.getPipelineCacheData(*pipeline_cache);
    if (cache_file.WriteBytes(cache_data.data(), cache_data.size()) != cache_data.size()) {
        LOG_ERROR(Render_Vulkan, "Error during pipeline cache write");
        return;
    }
}

bool PipelineCache::BindPipeline(const PipelineInfo& info, bool wait_built) {
    MICROPROFILE_SCOPE(Vulkan_Bind);

    u64 shader_hash = 0;
    for (u32 i = 0; i < MAX_SHADER_STAGES; i++) {
        shader_hash = Common::HashCombine(shader_hash, shader_hashes[i]);
    }

    const u64 info_hash = info.Hash(instance);
    const u64 pipeline_hash = Common::HashCombine(shader_hash, info_hash);

    auto [it, new_pipeline] = graphics_pipelines.try_emplace(pipeline_hash);
    if (new_pipeline) {
        it.value() =
            std::make_unique<GraphicsPipeline>(instance, render_manager, info, *pipeline_cache,
                                               *pipeline_layout, current_shaders, &workers);
    }

    GraphicsPipeline* const pipeline{it->second.get()};
    if (!pipeline->IsDone() && !pipeline->TryBuild(wait_built)) {
        return false;
    }

    const bool is_dirty = scheduler.IsStateDirty(StateFlags::Pipeline);
    const bool pipeline_dirty = (current_pipeline != pipeline) || is_dirty;
    scheduler.Record([this, is_dirty, pipeline_dirty, pipeline,
                      current_dynamic = current_info.dynamic, dynamic = info.dynamic,
                      descriptor_sets = bound_descriptor_sets, offsets = offsets,
                      current_rasterization = current_info.rasterization,
                      current_depth_stencil = current_info.depth_stencil,
                      rasterization = info.rasterization,
                      depth_stencil = info.depth_stencil](vk::CommandBuffer cmdbuf) {
        if (dynamic.viewport != current_dynamic.viewport || is_dirty) {
            const vk::Viewport vk_viewport = {
                .x = static_cast<f32>(dynamic.viewport.left),
                .y = static_cast<f32>(dynamic.viewport.top),
                .width = static_cast<f32>(dynamic.viewport.GetWidth()),
                .height = static_cast<f32>(dynamic.viewport.GetHeight()),
                .minDepth = 0.f,
                .maxDepth = 1.f,
            };
            cmdbuf.setViewport(0, vk_viewport);
        }

        if (dynamic.scissor != current_dynamic.scissor || is_dirty) {
            const vk::Rect2D scissor = {
                .offset{
                    .x = static_cast<s32>(dynamic.scissor.left),
                    .y = static_cast<s32>(dynamic.scissor.bottom),
                },
                .extent{
                    .width = dynamic.scissor.GetWidth(),
                    .height = dynamic.scissor.GetHeight(),
                },
            };
            cmdbuf.setScissor(0, scissor);
        }

        if (dynamic.stencil_compare_mask != current_dynamic.stencil_compare_mask || is_dirty) {
            cmdbuf.setStencilCompareMask(vk::StencilFaceFlagBits::eFrontAndBack,
                                         dynamic.stencil_compare_mask);
        }

        if (dynamic.stencil_write_mask != current_dynamic.stencil_write_mask || is_dirty) {
            cmdbuf.setStencilWriteMask(vk::StencilFaceFlagBits::eFrontAndBack,
                                       dynamic.stencil_write_mask);
        }

        if (dynamic.stencil_reference != current_dynamic.stencil_reference || is_dirty) {
            cmdbuf.setStencilReference(vk::StencilFaceFlagBits::eFrontAndBack,
                                       dynamic.stencil_reference);
        }

        if (dynamic.blend_color != current_dynamic.blend_color || is_dirty) {
            const Common::Vec4f color = PicaToVK::ColorRGBA8(dynamic.blend_color);
            cmdbuf.setBlendConstants(color.AsArray());
        }

        if (instance.IsExtendedDynamicStateSupported()) {
            if (rasterization.cull_mode != current_rasterization.cull_mode || is_dirty) {
                cmdbuf.setCullModeEXT(PicaToVK::CullMode(rasterization.cull_mode));
                cmdbuf.setFrontFaceEXT(PicaToVK::FrontFace(rasterization.cull_mode));
            }

            if (depth_stencil.depth_compare_op != current_depth_stencil.depth_compare_op ||
                is_dirty) {
                cmdbuf.setDepthCompareOpEXT(PicaToVK::CompareFunc(depth_stencil.depth_compare_op));
            }

            if (depth_stencil.depth_test_enable != current_depth_stencil.depth_test_enable ||
                is_dirty) {
                cmdbuf.setDepthTestEnableEXT(depth_stencil.depth_test_enable);
            }

            if (depth_stencil.depth_write_enable != current_depth_stencil.depth_write_enable ||
                is_dirty) {
                cmdbuf.setDepthWriteEnableEXT(depth_stencil.depth_write_enable);
            }

            if (rasterization.topology != current_rasterization.topology || is_dirty) {
                cmdbuf.setPrimitiveTopologyEXT(PicaToVK::PrimitiveTopology(rasterization.topology));
            }

            if (depth_stencil.stencil_test_enable != current_depth_stencil.stencil_test_enable ||
                is_dirty) {
                cmdbuf.setStencilTestEnableEXT(depth_stencil.stencil_test_enable);
            }

            if (depth_stencil.stencil_fail_op != current_depth_stencil.stencil_fail_op ||
                depth_stencil.stencil_pass_op != current_depth_stencil.stencil_pass_op ||
                depth_stencil.stencil_depth_fail_op !=
                    current_depth_stencil.stencil_depth_fail_op ||
                depth_stencil.stencil_compare_op != current_depth_stencil.stencil_compare_op ||
                is_dirty) {
                cmdbuf.setStencilOpEXT(vk::StencilFaceFlagBits::eFrontAndBack,
                                       PicaToVK::StencilOp(depth_stencil.stencil_fail_op),
                                       PicaToVK::StencilOp(depth_stencil.stencil_pass_op),
                                       PicaToVK::StencilOp(depth_stencil.stencil_depth_fail_op),
                                       PicaToVK::CompareFunc(depth_stencil.stencil_compare_op));
            }
        }

        if (pipeline_dirty) {
            if (!pipeline->IsDone()) {
                pipeline->WaitDone();
            }
            cmdbuf.bindPipeline(vk::PipelineBindPoint::eGraphics, pipeline->Handle());
        }

        cmdbuf.bindDescriptorSets(vk::PipelineBindPoint::eGraphics, *pipeline_layout, 0,
                                  descriptor_sets, offsets);
    });

    current_info = info;
    current_pipeline = pipeline;
    scheduler.MarkStateNonDirty(StateFlags::Pipeline | StateFlags::DescriptorSets);

    return true;
}

bool PipelineCache::UseProgrammableVertexShader(const Pica::RegsInternal& regs,
                                                Pica::ShaderSetup& setup,
                                                const VertexLayout& layout) {
    // Enable the geometry-shader only if we are actually doing per-fragment lighting
    // and care about proper quaternions. Otherwise just use standard vertex+fragment shaders.
    // We also don't need the geometry shader if we have the barycentric extension.
    const bool use_geometry_shader = instance.UseGeometryShaders() && !regs.lighting.disable &&
                                     !instance.IsFragmentShaderBarycentricSupported();
    PicaVSConfig config{regs, setup, instance.IsShaderClipDistanceSupported(), use_geometry_shader};

    for (u32 i = 0; i < layout.attribute_count; i++) {
        const VertexAttribute& attr = layout.attributes[i];
        const FormatTraits& traits = instance.GetTraits(attr.type, attr.size);
        const u32 location = attr.location.Value();
        AttribLoadFlags& flags = config.state.load_flags[location];

        if (traits.needs_conversion) {
            flags = MakeAttribLoadFlag(attr.type);
        }
        if (traits.needs_emulation) {
            flags |= AttribLoadFlags::ZeroW;
        }
    }

    const auto [it, new_config] = programmable_vertex_map.try_emplace(config);
    if (new_config) {
        auto program = GLSL::GenerateVertexShader(setup, config, true);
        if (program.empty()) {
            LOG_ERROR(Render_Vulkan, "Failed to retrieve programmable vertex shader");
            programmable_vertex_map[config] = nullptr;
            return false;
        }

        auto [iter, new_program] = programmable_vertex_cache.try_emplace(program, instance);
        auto& shader = iter->second;

        if (new_program) {
            shader.program = std::move(program);
            const vk::Device device = instance.GetDevice();
            workers.QueueWork([device, &shader] {
                shader.module = Compile(shader.program, vk::ShaderStageFlagBits::eVertex, device);
                shader.MarkDone();
            });
        }

        it->second = &shader;
    }

    Shader* const shader{it->second};
    if (!shader) {
        LOG_ERROR(Render_Vulkan, "Failed to retrieve programmable vertex shader");
        return false;
    }

    current_shaders[ProgramType::VS] = shader;
    shader_hashes[ProgramType::VS] = config.Hash();

    return true;
}

void PipelineCache::UseTrivialVertexShader() {
    current_shaders[ProgramType::VS] = &trivial_vertex_shader;
    shader_hashes[ProgramType::VS] = 0;
}

bool PipelineCache::UseFixedGeometryShader(const Pica::RegsInternal& regs) {
    if (!instance.UseGeometryShaders()) {
        UseTrivialGeometryShader();
        return true;
    }

    const PicaFixedGSConfig gs_config{regs, instance.IsShaderClipDistanceSupported()};
    auto [it, new_shader] = fixed_geometry_shaders.try_emplace(gs_config, instance);
    auto& shader = it->second;

    if (new_shader) {
        workers.QueueWork([gs_config, device = instance.GetDevice(), &shader]() {
            const auto code = GLSL::GenerateFixedGeometryShader(gs_config, true);
            shader.module = Compile(code, vk::ShaderStageFlagBits::eGeometry, device);
            shader.MarkDone();
        });
    }

    current_shaders[ProgramType::GS] = &shader;
    shader_hashes[ProgramType::GS] = gs_config.Hash();

    return true;
}

void PipelineCache::UseTrivialGeometryShader() {
    current_shaders[ProgramType::GS] = nullptr;
    shader_hashes[ProgramType::GS] = 0;
}

void PipelineCache::UseFragmentShader(const Pica::RegsInternal& regs,
                                      const Pica::Shader::UserConfig& user) {
    const FSConfig fs_config{regs, user, profile};
    const auto [it, new_shader] = fragment_shaders.try_emplace(fs_config, instance);
    auto& shader = it->second;

    if (new_shader) {
        workers.QueueWork([fs_config, this, &shader]() {
            const bool use_spirv = Settings::values.spirv_shader_gen.GetValue();
            if (use_spirv && !fs_config.UsesShadowPipeline()) {
                const std::vector code = SPIRV::GenerateFragmentShader(fs_config, profile);
                shader.module = CompileSPV(code, instance.GetDevice());
            } else {
                const std::string code = GLSL::GenerateFragmentShader(fs_config, profile);
                shader.module =
                    Compile(code, vk::ShaderStageFlagBits::eFragment, instance.GetDevice());
            }
            shader.MarkDone();
        });
    }

    current_shaders[ProgramType::FS] = &shader;
    shader_hashes[ProgramType::FS] = fs_config.Hash();
}

bool PipelineCache::IsCacheValid(std::span<const u8> data) const {
    if (data.size() < sizeof(vk::PipelineCacheHeaderVersionOne)) {
        LOG_ERROR(Render_Vulkan, "Pipeline cache failed validation: Invalid header");
        return false;
    }

    vk::PipelineCacheHeaderVersionOne header;
    std::memcpy(&header, data.data(), sizeof(header));
    if (header.headerSize < sizeof(header)) {
        LOG_ERROR(Render_Vulkan, "Pipeline cache failed validation: Invalid header length");
        return false;
    }

    if (header.headerVersion != vk::PipelineCacheHeaderVersion::eOne) {
        LOG_ERROR(Render_Vulkan, "Pipeline cache failed validation: Invalid header version");
        return false;
    }

    if (u32 vendor_id = instance.GetVendorID(); header.vendorID != vendor_id) {
        LOG_ERROR(
            Render_Vulkan,
            "Pipeline cache failed validation: Incorrect vendor ID (file: {:#X}, device: {:#X})",
            header.vendorID, vendor_id);
        return false;
    }

    if (u32 device_id = instance.GetDeviceID(); header.deviceID != device_id) {
        LOG_ERROR(
            Render_Vulkan,
            "Pipeline cache failed validation: Incorrect device ID (file: {:#X}, device: {:#X})",
            header.deviceID, device_id);
        return false;
    }

    if (header.pipelineCacheUUID != instance.GetPipelineCacheUUID()) {
        LOG_ERROR(Render_Vulkan, "Pipeline cache failed validation: Incorrect UUID");
        return false;
    }

    return true;
}

bool PipelineCache::EnsureDirectories() const {
    const auto create_dir = [](const std::string& dir) {
        if (!FileUtil::CreateDir(dir)) {
            LOG_ERROR(Render_Vulkan, "Failed to create directory={}", dir);
            return false;
        }

        return true;
    };

    return create_dir(FileUtil::GetUserPath(FileUtil::UserPath::ShaderDir)) &&
           create_dir(GetPipelineCacheDir());
}

std::string PipelineCache::GetPipelineCacheDir() const {
    return FileUtil::GetUserPath(FileUtil::UserPath::ShaderDir) + "vulkan" + DIR_SEP;
}

} // namespace Vulkan<|MERGE_RESOLUTION|>--- conflicted
+++ resolved
@@ -78,16 +78,9 @@
 }};
 
 PipelineCache::PipelineCache(const Instance& instance_, Scheduler& scheduler_,
-<<<<<<< HEAD
-                             RenderManager& render_manager_, DescriptorUpdateQueue& update_queue_)
-    : instance{instance_}, scheduler{scheduler_}, render_manager{render_manager_},
-      update_queue{update_queue_},
-      num_worker_threads{std::max(std::thread::hardware_concurrency(), 2U) >> 1},
-=======
                              RenderpassCache& renderpass_cache_, DescriptorPool& pool_)
     : instance{instance_}, scheduler{scheduler_}, renderpass_cache{renderpass_cache_}, pool{pool_},
       num_worker_threads{std::max(std::thread::hardware_concurrency() >> 1, 2U)},
->>>>>>> 8ace0154
       workers{num_worker_threads, "Pipeline workers"},
       descriptor_heaps{
           DescriptorHeap{instance, scheduler.GetMasterSemaphore(), BUFFER_BINDINGS, 32},
