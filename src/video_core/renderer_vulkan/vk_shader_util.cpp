// Copyright 2023 Citra Emulator Project
// Licensed under GPLv2 or any later version
// Refer to the license.txt file included.

#include <SPIRV/GlslangToSpv.h>
#include <glslang/Include/ResourceLimits.h>
#include <glslang/Public/ShaderLang.h>
#include "common/assert.h"
#include "common/literals.h"
#include "common/logging/log.h"
#include "video_core/renderer_vulkan/vk_shader_util.h"

namespace Vulkan {

using namespace Common::Literals;

namespace {
constexpr TBuiltInResource DefaultTBuiltInResource = {
    .maxLights = 32,
    .maxClipPlanes = 6,
    .maxTextureUnits = 32,
    .maxTextureCoords = 32,
    .maxVertexAttribs = 64,
    .maxVertexUniformComponents = 4096,
    .maxVaryingFloats = 64,
    .maxVertexTextureImageUnits = 32,
    .maxCombinedTextureImageUnits = 80,
    .maxTextureImageUnits = 32,
    .maxFragmentUniformComponents = 4096,
    .maxDrawBuffers = 32,
    .maxVertexUniformVectors = 128,
    .maxVaryingVectors = 8,
    .maxFragmentUniformVectors = 16,
    .maxVertexOutputVectors = 16,
    .maxFragmentInputVectors = 15,
    .minProgramTexelOffset = -8,
    .maxProgramTexelOffset = 7,
    .maxClipDistances = 8,
    .maxComputeWorkGroupCountX = 65535,
    .maxComputeWorkGroupCountY = 65535,
    .maxComputeWorkGroupCountZ = 65535,
    .maxComputeWorkGroupSizeX = 1024,
    .maxComputeWorkGroupSizeY = 1024,
    .maxComputeWorkGroupSizeZ = 64,
    .maxComputeUniformComponents = 1024,
    .maxComputeTextureImageUnits = 16,
    .maxComputeImageUniforms = 8,
    .maxComputeAtomicCounters = 8,
    .maxComputeAtomicCounterBuffers = 1,
    .maxVaryingComponents = 60,
    .maxVertexOutputComponents = 64,
    .maxGeometryInputComponents = 64,
    .maxGeometryOutputComponents = 128,
    .maxFragmentInputComponents = 128,
    .maxImageUnits = 8,
    .maxCombinedImageUnitsAndFragmentOutputs = 8,
    .maxCombinedShaderOutputResources = 8,
    .maxImageSamples = 0,
    .maxVertexImageUniforms = 0,
    .maxTessControlImageUniforms = 0,
    .maxTessEvaluationImageUniforms = 0,
    .maxGeometryImageUniforms = 0,
    .maxFragmentImageUniforms = 8,
    .maxCombinedImageUniforms = 8,
    .maxGeometryTextureImageUnits = 16,
    .maxGeometryOutputVertices = 256,
    .maxGeometryTotalOutputComponents = 1024,
    .maxGeometryUniformComponents = 1024,
    .maxGeometryVaryingComponents = 64,
    .maxTessControlInputComponents = 128,
    .maxTessControlOutputComponents = 128,
    .maxTessControlTextureImageUnits = 16,
    .maxTessControlUniformComponents = 1024,
    .maxTessControlTotalOutputComponents = 4096,
    .maxTessEvaluationInputComponents = 128,
    .maxTessEvaluationOutputComponents = 128,
    .maxTessEvaluationTextureImageUnits = 16,
    .maxTessEvaluationUniformComponents = 1024,
    .maxTessPatchComponents = 120,
    .maxPatchVertices = 32,
    .maxTessGenLevel = 64,
    .maxViewports = 16,
    .maxVertexAtomicCounters = 0,
    .maxTessControlAtomicCounters = 0,
    .maxTessEvaluationAtomicCounters = 0,
    .maxGeometryAtomicCounters = 0,
    .maxFragmentAtomicCounters = 8,
    .maxCombinedAtomicCounters = 8,
    .maxAtomicCounterBindings = 1,
    .maxVertexAtomicCounterBuffers = 0,
    .maxTessControlAtomicCounterBuffers = 0,
    .maxTessEvaluationAtomicCounterBuffers = 0,
    .maxGeometryAtomicCounterBuffers = 0,
    .maxFragmentAtomicCounterBuffers = 1,
    .maxCombinedAtomicCounterBuffers = 1,
    .maxAtomicCounterBufferSize = 16384,
    .maxTransformFeedbackBuffers = 4,
    .maxTransformFeedbackInterleavedComponents = 64,
    .maxCullDistances = 8,
    .maxCombinedClipAndCullDistances = 8,
    .maxSamples = 4,
    .maxMeshOutputVerticesNV = 256,
    .maxMeshOutputPrimitivesNV = 512,
    .maxMeshWorkGroupSizeX_NV = 32,
    .maxMeshWorkGroupSizeY_NV = 1,
    .maxMeshWorkGroupSizeZ_NV = 1,
    .maxTaskWorkGroupSizeX_NV = 32,
    .maxTaskWorkGroupSizeY_NV = 1,
    .maxTaskWorkGroupSizeZ_NV = 1,
    .maxMeshViewCountNV = 4,
    .maxDualSourceDrawBuffersEXT = 1,
    .limits =
        TLimits{
            .nonInductiveForLoops = 1,
            .whileLoops = 1,
            .doWhileLoops = 1,
            .generalUniformIndexing = 1,
            .generalAttributeMatrixVectorIndexing = 1,
            .generalVaryingIndexing = 1,
            .generalSamplerIndexing = 1,
            .generalVariableIndexing = 1,
            .generalConstantMatrixVectorIndexing = 1,
        },
};

EShLanguage ToEshShaderStage(vk::ShaderStageFlagBits stage) {
    switch (stage) {
    case vk::ShaderStageFlagBits::eVertex:
        return EShLanguage::EShLangVertex;
    case vk::ShaderStageFlagBits::eGeometry:
        return EShLanguage::EShLangGeometry;
    case vk::ShaderStageFlagBits::eFragment:
        return EShLanguage::EShLangFragment;
    case vk::ShaderStageFlagBits::eCompute:
        return EShLanguage::EShLangCompute;
    default:
        UNREACHABLE_MSG("Unkown shader stage {}", stage);
    }
    return EShLanguage::EShLangVertex;
}

bool InitializeCompiler() {
    static bool glslang_initialized = false;

    if (glslang_initialized) {
        return true;
    }

    if (!glslang::InitializeProcess()) {
        LOG_CRITICAL(Render_Vulkan, "Failed to initialize glslang shader compiler");
        return false;
    }

    std::atexit([]() { glslang::FinalizeProcess(); });

    glslang_initialized = true;
    return true;
}
} // Anonymous namespace

<<<<<<< HEAD
/**
 * @brief Compiles GLSL into SPIRV
 * @param code The string containing GLSL code.
 * @param stage The pipeline stage the shader will be used in.
 * @param device The vulkan device handle.
 */
std::vector<u32> CompileGLSLtoSPIRV(std::string_view code, vk::ShaderStageFlagBits stage,
                                    vk::Device device) {
=======
vk::ShaderModule Compile(std::string_view code, vk::ShaderStageFlagBits stage, vk::Device device,
                         std::string_view premable) {
>>>>>>> e26ceabf
    if (!InitializeCompiler()) {
        return {};
    }

    EProfile profile = ECoreProfile;
    EShMessages messages =
        static_cast<EShMessages>(EShMsgDefault | EShMsgSpvRules | EShMsgVulkanRules);
    EShLanguage lang = ToEshShaderStage(stage);

    const int default_version = 450;
    const char* pass_source_code = code.data();
    int pass_source_code_length = static_cast<int>(code.size());

    auto shader = std::make_unique<glslang::TShader>(lang);
    shader->setEnvTarget(glslang::EShTargetSpv,
                         glslang::EShTargetLanguageVersion::EShTargetSpv_1_3);
    shader->setStringsWithLengths(&pass_source_code, &pass_source_code_length, 1);
    shader->setPreamble(premable.data());

    glslang::TShader::ForbidIncluder includer;
    if (!shader->parse(&DefaultTBuiltInResource, default_version, profile, false, true, messages,
                       includer)) [[unlikely]] {
        LOG_INFO(Render_Vulkan, "Shader Info Log:\n{}\n{}", shader->getInfoLog(),
                 shader->getInfoDebugLog());
        return {};
    }

    // Even though there's only a single shader, we still need to link it to generate SPV
    auto program = std::make_unique<glslang::TProgram>();
    program->addShader(shader.get());
    if (!program->link(messages)) {
        LOG_INFO(Render_Vulkan, "Program Info Log:\n{}\n{}", program->getInfoLog(),
                 program->getInfoDebugLog());
        return {};
    }

    glslang::TIntermediate* intermediate = program->getIntermediate(lang);
    std::vector<u32> out_code;
    spv::SpvBuildLogger logger;
    glslang::SpvOptions options;

    // Enable optimizations on the generated SPIR-V code.
    options.disableOptimizer = false;
    options.validate = false;
    options.optimizeSize = true;

    out_code.reserve(8_KiB);
    glslang::GlslangToSpv(*intermediate, out_code, &logger, &options);

    const std::string spv_messages = logger.getAllMessages();
    if (!spv_messages.empty()) {
        LOG_INFO(Render_Vulkan, "SPIR-V conversion messages: {}", spv_messages);
    }

    return out_code;
}

vk::ShaderModule Compile(std::string_view code, vk::ShaderStageFlagBits stage, vk::Device device) {
    return CompileSPV(CompileGLSLtoSPIRV(code, stage, device), device);
}

vk::ShaderModule CompileSPV(std::span<const u32> code, vk::Device device) {
    const vk::ShaderModuleCreateInfo shader_info = {
        .codeSize = code.size() * sizeof(u32),
        .pCode = code.data(),
    };

    try {
        return device.createShaderModule(shader_info);
    } catch (vk::SystemError& err) {
        UNREACHABLE_MSG("{}", err.what());
    }

    return {};
}

} // namespace Vulkan<|MERGE_RESOLUTION|>--- conflicted
+++ resolved
@@ -158,7 +158,6 @@
 }
 } // Anonymous namespace
 
-<<<<<<< HEAD
 /**
  * @brief Compiles GLSL into SPIRV
  * @param code The string containing GLSL code.
@@ -167,10 +166,6 @@
  */
 std::vector<u32> CompileGLSLtoSPIRV(std::string_view code, vk::ShaderStageFlagBits stage,
                                     vk::Device device) {
-=======
-vk::ShaderModule Compile(std::string_view code, vk::ShaderStageFlagBits stage, vk::Device device,
-                         std::string_view premable) {
->>>>>>> e26ceabf
     if (!InitializeCompiler()) {
         return {};
     }
