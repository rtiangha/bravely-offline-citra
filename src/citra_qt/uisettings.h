--- conflicted
+++ resolved
@@ -114,12 +114,9 @@
     bool game_dir_deprecated_deepscan;
     QVector<UISettings::GameDir> game_dirs;
     QStringList recent_files;
-<<<<<<< HEAD
     QVector<u64> favorited_ids;
 
-=======
     QString last_artic_base_addr;
->>>>>>> 24c6ec5e
     QString language;
 
     QString theme;
